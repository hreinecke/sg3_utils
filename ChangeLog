--- conflicted
+++ resolved
@@ -2,19 +2,12 @@
 some description at the top of its ".c" file. All utilities in the main
 directory have their own "man" pages. There is also a sg3_utils man page.
 
-<<<<<<< HEAD
-Changelog for sg3_utils-1.34 [20120320] [svn: r447]
-  - sg_verify: add 16 byte cdb, bytchk (data-out buffer)
-    and group number support
-  - sync to spc4r35 and sbc3r30
-=======
 Changelog for sg3_utils-1.34 [20120919] [svn: r456]
   - sg_xcopy: new dd like utility for extended copy command
   - sg_copy_results: new utility for receive copy results
   - sg_verify: add 16 byte cdb, bytchk (data-out buffer)
     and group number support
   - sync to spc4r35 and sbc3r32
->>>>>>> 906e0346
   - sg_inq: add --export to experiment with udev
     - decode old EMC Symmetrix abuse of VPD page 0x83
   - sg_vpd: decode old EMC Symmetrix abuse of VPD page 0x83
@@ -24,11 +17,8 @@
   - sg_sanitize: add --ause, --fail and --test=
   - sg_luns: add long extended flat space addressing format
   - sg_logs: add ATA pass-through results lpage (SAT-2)
-<<<<<<< HEAD
-=======
   - sg_rtpg: add --extended option
   - sg_senddiag: list rebuild assist diag page name
->>>>>>> 906e0346
   - sg_pt_linux: expand DID_ (host_byte) codes
     - cope with a transport error plus sense data
     - prefer major() over MAJOR() macro
@@ -37,10 +27,7 @@
     - decode extended_copy and receive_copy service actions
     - decode read_buffer and write_buffer modes
     - decode ATA PT fixed format sense (SAT-2)
-<<<<<<< HEAD
-=======
   - sg_cmds_extra: add sg_ll_report_tgt_prt_grp2()
->>>>>>> 906e0346
   - ./configure options:
     - change --enable-no-linux-bsg to --disable-linuxbsg
     - add --disable-scsistrings to reduce utility sizes
